--- conflicted
+++ resolved
@@ -20,7 +20,6 @@
 
   /** The placement of error messages */
   errorPlacement?: PropTypes.Placement8;
-<<<<<<< HEAD
 
   /** Make the control readonly */
   readOnly?: boolean;
@@ -34,10 +33,7 @@
   /** Value */
 
   value?: any;
-}
-=======
 } & P;
->>>>>>> bae33144
 
 declare function FormControl<P = {}>(props: FormControlProps<P>): React.ReactElement;
 
