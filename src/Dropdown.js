--- conflicted
+++ resolved
@@ -1,10 +1,5 @@
 import React from 'react';
 import classNames from 'classnames';
-<<<<<<< HEAD
-import _ from 'lodash';
-import ClassNameMixin from './mixins/ClassNameMixin';
-
-=======
 import isEqual from 'lodash/isEqual';
 import isUndefined from 'lodash/isUndefined';
 import omit from 'lodash/omit';
@@ -14,7 +9,6 @@
 import { RootCloseWrapper } from 'rsuite-utils/lib/Overlay';
 
 import ReactChildren from './utils/ReactChildren';
->>>>>>> eab3e5e1
 import ButtonGroup from './ButtonGroup';
 import DropdownToggle from './DropdownToggle';
 import DropdownMenu from './DropdownMenu';
@@ -97,175 +91,6 @@
       }
     }
 
-<<<<<<< HEAD
-import elementType from './prop-types/elementType';
-import RootCloseWrapper from './fixtures/RootCloseWrapper';
-
-const Dropdown = React.createClass({
-    mixins: [ClassNameMixin],
-    propTypes: {
-        active: React.PropTypes.bool,
-        disabled: React.PropTypes.bool,
-        block: React.PropTypes.bool,
-        dropup: React.PropTypes.bool,
-        role: React.PropTypes.string,
-        onClose: React.PropTypes.func,
-        onOpen: React.PropTypes.func,
-        onToggle: React.PropTypes.func,
-        onSelect: React.PropTypes.func,
-        componentClass: elementType,
-        /*
-         * If 'select' is true , title will be updated after the 'onSelect' trigger .
-         */
-        select: React.PropTypes.bool,
-        activeKey: React.PropTypes.any,
-        bothEnds: React.PropTypes.bool,
-        menuStyle: React.PropTypes.object,
-        title: React.PropTypes.oneOfType([
-            React.PropTypes.string,
-            React.PropTypes.element
-        ]),
-        autoClose: React.PropTypes.bool
-    },
-    getDefaultProps() {
-        return {
-            componentClass: ButtonGroup,
-            active: false,
-            disabled: false,
-            block: false,
-            autoClose: true
-        };
-    },
-    getInitialState: function () {
-        return {
-            title: null,
-            activeKey: this.props.activeKey,
-            open: false
-        };
-    },
-    toggle(isOpen) {
-        let open = isOpen || !this.state.open;
-        let handleToggle = open ? this.props.onOpen : this.props.onClose;
-
-
-        this.setState({
-            open: open
-        }, function () {
-            handleToggle && handleToggle();
-        });
-
-        this.props.onToggle && this.props.onToggle();
-    },
-    handleClick() {
-
-        if (this.props.disabled) {
-            return;
-        }
-        this.toggle();
-    },
-    handleSelect(eventKey, props, event) {
-
-        this.props.select && this.setState({
-            title: props.children,
-            activeKey: props.eventKey
-        });
-
-        this.props.onSelect && this.props.onSelect(eventKey, props, event);
-    },
-    update(props) {
-
-        const { children, select, activeKey } = props || this.props;
-        const state = {
-            activeKey
-        };
-
-        let title;
-        if (select) {
-            React.Children.map(children, (item, index) => {
-                if (activeKey === item.props.eventKey || _.isEqual(activeKey, item.props.eventKey) ) {
-                    title = item.props.children;
-                } else if (item.props.active) {
-                    title = item.props.children;
-                }
-            });
-
-            title && (state.title = title);
-        }
-
-        this.setState(state);
-
-    },
-    componentWillMount() {
-        this.update();
-    },
-    componentWillReceiveProps(nextProps) {
-        this.update(nextProps);
-    },
-    render() {
-
-        let {
-            autoClose,
-            title,
-            children,
-            className,
-            activeKey,
-            dropup,
-            bothEnds,
-            menuStyle,
-            componentClass: Component,
-            ...props
-        } = this.props;
-
-
-        let Toggle = (
-            <DropdownToggle
-                {...props}
-                onClick={this.handleClick}
-            >
-                {this.state.title || title}
-            </DropdownToggle>
-        );
-
-        let Menu = (
-            <DropdownMenu
-                onClose={() => {
-                    autoClose && this.toggle();
-                }}
-                onSelect={this.handleSelect}
-                activeKey={this.state.activeKey}
-                style={menuStyle}
-                ref='menu'
-            >
-                {children}
-            </DropdownMenu>
-        );
-
-        if (this.state.open) {
-            Menu = (
-                <RootCloseWrapper onRootClose={this.toggle}>
-                    {Menu}
-                </RootCloseWrapper>
-            );
-        }
-
-        const classes = classNames({
-            'dropdown': !dropup,
-            'dropup': dropup,
-            'both-ends': bothEnds,
-            'open': this.state.open
-        }, className);
-
-        return (
-            <Component
-                {...props}
-                className={classes}
-                role="dropdown"
-            >
-                {Toggle}
-                {Menu}
-            </Component>
-        );
-=======
     this.setState({
       activeKey,
       title
@@ -355,7 +180,6 @@
     const elementProps = omit(props, ['select', 'onClose', 'onOpen', 'onToggle', 'autoClose']);
     if (Component.displayName === 'ButtonGroup') {
       elementProps.block = block;
->>>>>>> eab3e5e1
     }
 
     return (
