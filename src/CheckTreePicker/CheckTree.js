--- conflicted
+++ resolved
@@ -198,11 +198,7 @@
       selectedValues: nextValue,
       expandItemValues: this.serializeList('expand'),
       uncheckableItemValues: props.uncheckableItemValues,
-<<<<<<< HEAD
       isSomeNodeHasChildren: isSomeNodeHasChildren(data, childrenKey)
-=======
-      isSomeNodeHasChildren: this.isSomeNodeHasChildren(data, childrenKey)
->>>>>>> 32ed14e1
     };
   }
 
@@ -239,11 +235,8 @@
   }
 
   componentDidUpdate(prevProps: Props, prevState: States) {
-<<<<<<< HEAD
     const { filterData, searchKeyword, selectedValues, expandItemValues } = this.state;
-=======
-    const { filterData, searchKeyword, selectedValues } = this.state;
->>>>>>> 32ed14e1
+
     const { value, data = [], cascade, uncheckableItemValues, childrenKey } = this.props;
     if (prevState.data !== data) {
       const nextData = [...data];
@@ -255,11 +248,7 @@
       this.setState({
         data: nextData,
         filterData: this.getFilterData(searchKeyword, nextData),
-<<<<<<< HEAD
         isSomeNodeHasChildren: isSomeNodeHasChildren(nextData, childrenKey),
-=======
-        isSomeNodeHasChildren: this.isSomeNodeHasChildren(nextData, childrenKey),
->>>>>>> 32ed14e1
         hasValue: this.hasValue()
       });
     }
@@ -386,11 +375,7 @@
     const { labelKey, childrenKey } = props;
     const setVisible = (nodes = []) =>
       nodes.forEach((item: Object) => {
-<<<<<<< HEAD
         item.visible = shouldDisplay(item[labelKey], searchKeyword);
-=======
-        item.visible = this.shouldDisplay(item[labelKey], searchKeyword);
->>>>>>> 32ed14e1
         if (_.isArray(item[childrenKey])) {
           setVisible(item[childrenKey]);
           item[childrenKey].forEach((child: Object) => {
@@ -428,11 +413,7 @@
     return null;
   };
 
-<<<<<<< HEAD
   getFormattedTree(nodes: any[]) {
-=======
-  getFormattedNodes(nodes: any[]) {
->>>>>>> 32ed14e1
     const { childrenKey } = this.props;
     return nodes.map((node: Object) => {
       const formatted = { ...node };
@@ -443,11 +424,7 @@
         formatted.uncheckable = curNode.uncheckable;
         formatted.parentNode = curNode.parentNode;
         if (Array.isArray(node[childrenKey]) && node[childrenKey].length > 0) {
-<<<<<<< HEAD
           formatted[childrenKey] = this.getFormattedTree(formatted[childrenKey]);
-=======
-          formatted[childrenKey] = this.getFormattedNodes(formatted[childrenKey]);
->>>>>>> 32ed14e1
         }
       }
 
@@ -594,68 +571,6 @@
   }
 
   /**
-<<<<<<< HEAD
-=======
-   * 判断第一层节点是否存在有children的节点
-   * @param {*} data
-   */
-  isSomeNodeHasChildren = (data: any[], childrenKey: string) => {
-    return data.some((node: Object) => node[childrenKey]);
-  };
-
-  shouldDisplay = (label: any, searchKeyword: string) => {
-    if (!_.trim(searchKeyword)) {
-      return true;
-    }
-    const keyword = searchKeyword.toLocaleLowerCase();
-    if (typeof label === 'string') {
-      return label.toLocaleLowerCase().indexOf(keyword) >= 0;
-    } else if (React.isValidElement(label)) {
-      const nodes = reactToString(label);
-      return (
-        nodes
-          .join('')
-          .toLocaleLowerCase()
-          .indexOf(keyword) >= 0
-      );
-    }
-    return false;
-  };
-
-  isEveryChildChecked(node: Object) {
-    const { childrenKey } = this.props;
-    let children = null;
-    if (node[childrenKey]) {
-      children = node[childrenKey].filter(child => !child.uncheckable);
-      if (!children.length) {
-        return node.check;
-      }
-      return children.every((child: Object) => {
-        if (child[childrenKey] && child[childrenKey].length) {
-          return this.isEveryChildChecked(child);
-        }
-        return child.check;
-      });
-    }
-    return node.check;
-  }
-
-  isSomeChildChecked(node: Object) {
-    const { childrenKey } = this.props;
-    if (!node[childrenKey]) {
-      return false;
-    }
-
-    return node[childrenKey].some((child: Object) => {
-      if (child.check) {
-        return true;
-      }
-      return this.isSomeChildChecked(child);
-    });
-  }
-
-  /**
->>>>>>> 32ed14e1
    * 拍平数组，将tree 转换为一维对象
    * @param {*} nodes tree data
    * @param {*} ref 当前层级
