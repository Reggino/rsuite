{
  "name": "rsuite",
<<<<<<< HEAD
  "version": "1.1.3",
=======
  "version": "2.0.0-beta.3",
>>>>>>> eab3e5e1
  "description": "A suite of react components",
  "main": "lib/index.js",
  "directories": {
    "lib": "lib/"
  },
  "scripts": {
    "build": "babel-node tools/build.js",
    "tdd": "karma start",
    "lint": "eslint src  *.js*",
    "test": "npm run lint && NODE_ENV=test  karma start --single-run",
    "coveralls": "cat ./coverage/lcov/lcov.info | ./node_modules/.bin/coveralls"
  },
  "keywords": [
    "react",
    "rsuite",
    "component",
    "react-component"
  ],
  "author": "Simon Guo <simonguo.2009@gmail.com>",
  "license": "MIT",
  "repository": {
    "type": "git",
    "url": "git@github.com:rsuite/rsuite.git"
  },
  "files": [
    "CHANGELOG.md",
    "lib"
  ],
  "dependencies": {
    "classnames": ">=2.0.0",
    "dom-lib": "^0.2.3",
    "lodash": "^4.11.1",
    "prop-types": "^15.5.10",
    "rsuite-utils": "^0.0.9"
  },
  "peerDependencies": {
    "react": "^0.14.9 || >=15.3.0",
    "react-dom": "^0.14.9 || >=15.3.0"
  },
  "devDependencies": {
    "babel-core": "^6.7.6",
    "babel-eslint": "^6.1.2",
    "babel-loader": "^6.2.4",
    "babel-plugin-istanbul": "^4.1.4",
    "babel-polyfill": "^6.26.0",
    "babel-preset-es2015": "^6.6.0",
    "babel-preset-react": "^6.3.13",
    "babel-preset-stage-0": "^6.5.0",
    "chai": "^4.1.0",
    "child-process-promise": "^2.0.2",
    "colors": "^1.1.2",
    "coveralls": "^2.13.1",
    "eslint": "^3.19.0",
    "eslint-config-airbnb": "^15.0.1",
    "eslint-plugin-babel": "^4.1.1",
    "eslint-plugin-import": "^2.6.1",
    "eslint-plugin-json": "^1.2.0",
    "eslint-plugin-jsx-a11y": "^6.0.2",
    "eslint-plugin-react": "^7.3.0",
    "fs-promise": "^0.5.0",
    "glob": "^7.0.3",
    "karma": "^1.1.1",
    "karma-chrome-launcher": "^2.2.0",
    "karma-cli": "^1.0.1",
    "karma-coverage": "^1.1.0",
    "karma-es5-shim": "^0.0.4",
    "karma-firefox-launcher": "^1.0.1",
    "karma-mocha": "^1.1.1",
    "karma-mocha-reporter": "^2.0.4",
    "karma-sinon-chai": "^1.2.2",
    "karma-sourcemap-loader": "^0.3.7",
    "karma-webpack": "2.0.3",
    "mocha": "^2.5.3",
    "output-file-sync": "^1.1.1",
    "react": "^15.4.0",
    "react-dom": "^15.4.0",
    "rimraf": "^2.5.2",
    "sinon": "^2.3.8",
    "sinon-chai": "^2.12.0",
    "webpack": "^3.0.0",
    "webpack-dev-server": "^2.3.0"
  }
}<|MERGE_RESOLUTION|>--- conflicted
+++ resolved
@@ -1,10 +1,6 @@
 {
   "name": "rsuite",
-<<<<<<< HEAD
-  "version": "1.1.3",
-=======
   "version": "2.0.0-beta.3",
->>>>>>> eab3e5e1
   "description": "A suite of react components",
   "main": "lib/index.js",
   "directories": {
