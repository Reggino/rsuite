{
  "name": "rsuite",
  "version": "1.0.11",
  "description": "A suite of react components",
  "main": "lib/index.js",
  "directories": {
    "lib": "lib/"
  },
  "scripts": {
    "build": "babel-node tools/build.js",
    "tdd": "karma start",
    "lint": "eslint src  *.js",
    "test": "npm run lint &&  karma start --single-run"
  },
  "keywords": [
    "react",
    "suite",
    "rsuite",
    "react-component"
  ],
<<<<<<< HEAD
  "dependencies": {
    "classnames": ">=2.0.0",
    "dom-lib": "0.0.16",
    "lodash": "^4.11.1"
  },
=======
>>>>>>> 3ce8b3fb
  "author": "Simon Guo <simonguo.2009@gmail.com>",
  "license": "MIT",
  "repository": {
    "type": "git",
    "url": "git@github.com:rsuite/rsuite.git"
  },
  "files": [
    "CHANGELOG.md",
    "lib"
  ],
<<<<<<< HEAD
=======
  "dependencies": {
    "classnames": ">=2.0.0",
    "dom-lib": "0.0.16",
    "lodash": "^4.11.1"
  },
>>>>>>> 3ce8b3fb
  "peerDependencies": {
    "react": ">=0.14.0",
    "react-dom": ">=0.14.0"
  },
  "devDependencies": {
    "babel-core": "^6.7.6",
    "babel-eslint": "^6.1.2",
    "babel-loader": "^6.2.4",
    "babel-preset-es2015": "^6.6.0",
    "babel-preset-react": "^6.3.13",
    "babel-preset-stage-0": "^6.5.0",
    "brfs": "^1.4.3",
    "chai": "^3.5.0",
    "child-process-promise": "^2.0.2",
    "codemirror": "^5.15.2",
    "colors": "^1.1.2",
    "css-loader": "^0.23.1",
    "es3ify-loader": "^0.2.0",
    "eslint": "^1.10.3",
    "eslint-config-airbnb": "^12.0.0",
    "eslint-plugin-babel": "^3.2.0",
    "eslint-plugin-import": "^2.0.1",
    "eslint-plugin-jsx-a11y": "^2.2.3",
    "eslint-plugin-react": "^5.0.1",
    "extract-text-webpack-plugin": "^1.0.1",
    "fs-promise": "^0.5.0",
    "glob": "^7.0.3",
    "highlight.js": "^9.4.0",
    "html-loader": "^0.4.3",
    "html-webpack-plugin": "^2.22.0",
    "karma": "^1.1.1",
    "karma-chrome-launcher": "^1.0.1",
    "karma-cli": "^1.0.1",
    "karma-coverage": "^1.1.0",
    "karma-firefox-launcher": "^1.0.0",
    "karma-mocha": "^1.1.1",
    "karma-mocha-reporter": "^2.0.4",
    "karma-sinon-chai": "^1.2.2",
    "karma-sourcemap-loader": "^0.3.7",
    "karma-webpack": "^1.7.0",
    "less": "^2.7.1",
    "less-loader": "^2.2.3",
    "markdown-loader": "^0.1.7",
    "marked": "^0.3.5",
    "mocha": "^2.5.3",
    "output-file-sync": "^1.1.1",
    "postcss-loader": "^0.9.1",
    "react-hot-loader": "^1.3.0",
    "react-router": "2.0.1",
    "rimraf": "^2.5.2",
    "rsuite-form": "0.1.6",
    "rsuite-schema": "0.0.1-alpha.2",
    "sinon": "^1.17.4",
    "sinon-chai": "^2.8.0",
    "style-loader": "^0.13.1",
    "transform-loader": "^0.2.3",
    "webpack": "^1.13.1",
    "webpack-dev-server": "^1.14.1",
    "react": "^15.4.0",
    "react-dom": "^15.4.0"
  }
}<|MERGE_RESOLUTION|>--- conflicted
+++ resolved
@@ -18,14 +18,6 @@
     "rsuite",
     "react-component"
   ],
-<<<<<<< HEAD
-  "dependencies": {
-    "classnames": ">=2.0.0",
-    "dom-lib": "0.0.16",
-    "lodash": "^4.11.1"
-  },
-=======
->>>>>>> 3ce8b3fb
   "author": "Simon Guo <simonguo.2009@gmail.com>",
   "license": "MIT",
   "repository": {
@@ -36,14 +28,11 @@
     "CHANGELOG.md",
     "lib"
   ],
-<<<<<<< HEAD
-=======
   "dependencies": {
     "classnames": ">=2.0.0",
     "dom-lib": "0.0.16",
     "lodash": "^4.11.1"
   },
->>>>>>> 3ce8b3fb
   "peerDependencies": {
     "react": ">=0.14.0",
     "react-dom": ">=0.14.0"
